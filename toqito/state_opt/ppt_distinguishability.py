"""PPT state distinguishability."""
import numpy as np
import picos

from toqito.matrix_ops import calculate_vector_matrix_dimension, vector_to_density_matrix
from toqito.matrix_props import has_same_dimension


def ppt_distinguishability(
    vectors: list[np.ndarray],
    subsystems: list[int],
    dimensions: list[int],
    probs: list[float] = None,
    strategy: str = "min_error",
    solver: str = "cvxopt",
    primal_dual: str = "dual",
) -> float:
    r"""Compute probability of optimally distinguishing a state via PPT measurements :cite:`Cosentino_2013_PPT`.

    Implements the semidefinite program (SDP) whose optimal value is equal to the maximum
    probability of perfectly distinguishing orthogonal maximally entangled states using any PPT
    measurement; a measurement whose operators are positive under partial transpose. This SDP was
    explicitly provided in :cite:`Cosentino_2013_PPT`.

    One can specify the distinguishability method using the :code:`dist_method` argument.

    For :code:`dist_method = "min-error"`, this is the default method that yields the probability of
    distinguishing quantum states via PPT measurements that minimize the probability of error.

    For :code:`dist_method = "unambiguous"`, Alice and Bob never provide an incorrect answer,
    although it is possible that their answer is inconclusive.

    For more info, go to the tutorial in the documentation :ref:`ref-label-state-dist-ppt`.

    Examples
    ==========

    Consider the following Bell states:

    .. math::
        \begin{equation}
            \begin{aligned}
            |\psi_0 \rangle = \frac{|00\rangle + |11\rangle}{\sqrt{2}}, &\quad
            |\psi_1 \rangle = \frac{|01\rangle + |10\rangle}{\sqrt{2}}, \\
            |\psi_2 \rangle = \frac{|01\rangle - |10\rangle}{\sqrt{2}}, &\quad
            |\psi_3 \rangle = \frac{|00\rangle - |11\rangle}{\sqrt{2}}.
            \end{aligned}
        \end{equation}

    It was illustrated in :cite:`Yu_2012_Four` that for the following set of states

    .. math::
        \begin{equation}
            \begin{aligned}
            \rho_1^{(2)} &= |\psi_0 \rangle | \psi_0 \rangle \langle \psi_0 | \langle \psi_0 |, \\
            \rho_2^{(2)} &= |\psi_1 \rangle | \psi_3 \rangle \langle \psi_1 | \langle \psi_3 |, \\
            \rho_3^{(2)} &= |\psi_2 \rangle | \psi_3 \rangle \langle \psi_2 | \langle \psi_3 |, \\
            \rho_4^{(2)} &= |\psi_3 \rangle | \psi_3 \rangle \langle \psi_3 | \langle \psi_3 |, \\
            \end{aligned}
        \end{equation}

    that the optimal probability of distinguishing via a PPT measurement should yield
    :math:`7/8 \approx 0.875` as was proved in :cite:`Yu_2012_Four`.

    >>> import numpy as np
    >>> from toqito.states import bell
    >>> from toqito.state_opt import ppt_distinguishability
    >>> # Bell vectors:
    >>> psi_0 = bell(0)
    >>> psi_1 = bell(2)
    >>> psi_2 = bell(3)
    >>> psi_3 = bell(1)
    >>>
    >>> # YDY vectors from :cite:`Yu_2012_Four`.
    >>> x_1 = np.kron(psi_0, psi_0)
    >>> x_2 = np.kron(psi_1, psi_3)
    >>> x_3 = np.kron(psi_2, psi_3)
    >>> x_4 = np.kron(psi_3, psi_3)
    >>>
    >>> # YDY density matrices.
    >>> rho_1 = x_1 * x_1.conj().T
    >>> rho_2 = x_2 * x_2.conj().T
    >>> rho_3 = x_3 * x_3.conj().T
    >>> rho_4 = x_4 * x_4.conj().T
    >>>
    >>> states = [rho_1, rho_2, rho_3, rho_4]
    >>> probs = [1 / 4, 1 / 4, 1 / 4, 1 / 4]
<<<<<<< HEAD
    >>> opt_val, _ = ppt_distinguishability(vectors=states, probs=probs, subsystems=[0, 2], dimensions=[2, 2, 2, 2])
    >>> opt_val
    0.875
=======
    >>> '%.3f' % ppt_distinguishability(states, probs)
    '0.875'

    .. note::
        You do not need to use `'%.3f' %` when you use this function.

        We use this to format our output such that `doctest` compares the calculated output to the
        expected output upto two decimal points only. The accuracy of the solvers can calculate the
        `float` output to a certain amount of precision such that the value deviates after a few digits
        of accuracy.
>>>>>>> bfeae4f0

    References
    ==========
    .. bibliography::
        :filter: docname in docnames


    :param vectors: A list of states provided as either matrices or vectors.
    :param probs: Respective list of probabilities each state is selected.
    :param subsystems: A list of integers that correspond to the complex Euclidean space dimensions.
    :param dimensions: A list of integers that correspond to the dimensions of the subsystems.
    :param strategy: The method of distinguishing states.
    :param solver: The SDP solver to use.
    :param primal_dual: Option for the optimization problem.
    :return: The optimal probability with which the states can be distinguished
             via PPT measurements.

    """
    if not has_same_dimension(vectors):
        raise ValueError("Vectors for state distinguishability must all have the same dimension.")

    # Assumes a uniform probabilities distribution among the states if one is not explicitly provided.
    n = len(vectors)
    probs = [1 / n] * n if probs is None else probs

    if primal_dual == "primal":
        return _min_error_primal(
            vectors=vectors,
            subsystems=subsystems,
            dimensions=dimensions,
            probs=probs,
            solver=solver,
            strategy=strategy
        )
    return _min_error_dual(
        vectors=vectors,
        subsystems=subsystems,
        dimensions=dimensions,
        probs=probs,
        solver=solver,
        strategy=strategy
    )


def _min_error_primal(
    vectors: list[np.ndarray],
    subsystems: list[int],
    dimensions: list[int],
    probs: list[float],
    solver: str = "cvxopt",
    strategy: str = "min_error"
):
    """Primal problem for the SDP with PPT constraints."""
    n = len(vectors)
    d = calculate_vector_matrix_dimension(vectors[0])

    problem = picos.Problem()
    num_measurements = n if strategy == "min_error" else n + 1
    measurements = [picos.HermitianVariable(f"M[{i}]", (d, d)) for i in range(num_measurements)]

    problem.add_list_of_constraints([meas >> 0 for meas in measurements])
    problem.add_constraint(picos.sum(measurements) == picos.I(d))

    # Add PPT constraint.
    problem.add_list_of_constraints([
        picos.partial_transpose(
            meas,
            subsystems=subsystems,
            dimensions=dimensions,
        ) >> 0 for meas in measurements
    ])

    dms = [vector_to_density_matrix(vector) for vector in vectors]
    if strategy == "unambig":
        for i in range(n):
            for j in range(n):
                if i != j:
                    problem.add_constraint(probs[j] * dms[j] | measurements[i] == 0)

    problem.set_objective("max", np.real(picos.sum([probs[i] * (dms[i] | measurements[i]) for i in range(n)])))
    solution = problem.solve(solver=solver)

    return solution.value, measurements


def _min_error_dual(
    vectors: list[np.ndarray],
    subsystems: list[int],
    dimensions: list[int],
    probs: list[float],
    solver: str = "cvxopt",
    strategy: str = "min_error"
):
    """Semidefinite program with PPT constraints (dual problem)."""
    d = vectors[0].shape[0]

    if strategy != "min_error":
        raise ValueError("Minimum-error PPT distinguishability only supported at this time.")

    problem = picos.Problem()
    q_vars = [picos.HermitianVariable(f"Q[{i}]", (d, d)) for i in range(len(vectors))]

    y_var = picos.HermitianVariable("Y", (d, d))
    problem.add_list_of_constraints([
        y_var - probs[i] * vector_to_density_matrix(vectors[i]) >> picos.partial_transpose(
            q_var,
            subsystems=subsystems,
            dimensions=dimensions,
        ) for i, q_var in enumerate(q_vars)
    ])
    problem.add_list_of_constraints([q_var >> 0 for q_var in q_vars])

    problem.set_objective("min", picos.trace(y_var))
    solution = problem.solve(solver=solver)

    measurements = [problem.get_constraint(k).dual for k in range(len(vectors))]
    return solution.value, measurements<|MERGE_RESOLUTION|>--- conflicted
+++ resolved
@@ -85,11 +85,6 @@
     >>>
     >>> states = [rho_1, rho_2, rho_3, rho_4]
     >>> probs = [1 / 4, 1 / 4, 1 / 4, 1 / 4]
-<<<<<<< HEAD
-    >>> opt_val, _ = ppt_distinguishability(vectors=states, probs=probs, subsystems=[0, 2], dimensions=[2, 2, 2, 2])
-    >>> opt_val
-    0.875
-=======
     >>> '%.3f' % ppt_distinguishability(states, probs)
     '0.875'
 
@@ -100,7 +95,6 @@
         expected output upto two decimal points only. The accuracy of the solvers can calculate the
         `float` output to a certain amount of precision such that the value deviates after a few digits
         of accuracy.
->>>>>>> bfeae4f0
 
     References
     ==========
